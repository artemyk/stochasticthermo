import numpy as np
import scipy.linalg

def get_stationary(W): 
    assert(np.allclose(W.sum(axis=0),0))

    # get stationary distribution of rate matrix W. W[i,j] is transition rate from j->i
    evec, evals = np.linalg.eig(W)
    evec1ix     = np.isclose(evec,0)
    if not (sum(evec1ix)==1):
        raise Exception('# of eigenvalue=0 eigenvector is not 1. %s' % str(evec))
        
    st          = np.ravel(evals[:,evec1ix])
    assert(np.allclose(np.imag(st), 0))
    st          = np.real(st)
    st         /= st.sum()
    
    if not np.all(st>=0):
        raise Exception('Some stationary probabilities are negative %s' % str(st))
        
    assert(np.allclose(W @ st,0))
    return st

# def get_st(R):
#     evals, evecs = scipy.linalg.eig(R)
#     ixs          = np.flatnonzero(np.isclose(evals,0,atol=1e-6))
#     if len(ixs) != 1: raise Exception()
#     p  = evecs[:,ixs[0]]
#     if not np.allclose(R.dot(p),0)  : raise Exception()
#     if not np.allclose(np.imag(p),0): raise Exception()
#     p  = np.real(p)
#     p /= p.sum()
#     return p


def get_second_eigs(W):
    # return second eigenvalue and eigenvectors
    d, u, v = scipy.linalg.eig(W, left=True, right=True)
    ix = np.argsort(np.real(d))[-2]
    l2 = u[:,ix] / np.linalg.norm(u[:,ix])
    r2 = v[:,ix] / np.linalg.norm(v[:,ix])
    ev = d[ix]

    if False: # do checks
        assert(np.allclose((l2@W), np.conj(ev)*l2))
        assert(np.allclose((W@r2), ev*r2))

    return ev, l2, r2

def get_random_ratematrix(N,p=None, exp=1):
    # Generate random rate matrix. 
    # N is number of states
    # p is stationary distribution (if we want to normalize activity to 1)
    # Increase exp to make distribution fatter tailed
    W = np.random.random((N,N))**exp  # make distribution fatter tailed
    np.fill_diagonal(W,0)
    
    if p is not None:
        assert(len(p)==N)
        fluxes = W*p[None,:]    
        W     /= fluxes.sum()                    # normalize activity to 1

    W     -= np.diag(W.sum(axis=0))
    return W


<<<<<<< HEAD
def get_adjoint_ratematrix(W):
    # Return adjoint W_ji = W_ij pi_j / pi_i
    st = get_stationary(W)
    n  = len(st)
    Wadj = np.zeros((n,n))
    for i in range(n):
        for j in range(n):
            Wadj[i,j] = W[j,i]*st[i]/st[j]
    return Wadj
=======
def get_random_ratematrix_pareto(N):
    R = np.random.pareto(.75, (N, N))
    #R = np.random.random((N,N))
    np.fill_diagonal(R,0)
    R -= np.diag(np.sum(R,axis=0))
    return R


>>>>>>> 5a5f391b
<|MERGE_RESOLUTION|>--- conflicted
+++ resolved
@@ -64,17 +64,6 @@
     return W
 
 
-<<<<<<< HEAD
-def get_adjoint_ratematrix(W):
-    # Return adjoint W_ji = W_ij pi_j / pi_i
-    st = get_stationary(W)
-    n  = len(st)
-    Wadj = np.zeros((n,n))
-    for i in range(n):
-        for j in range(n):
-            Wadj[i,j] = W[j,i]*st[i]/st[j]
-    return Wadj
-=======
 def get_random_ratematrix_pareto(N):
     R = np.random.pareto(.75, (N, N))
     #R = np.random.random((N,N))
@@ -83,4 +72,12 @@
     return R
 
 
->>>>>>> 5a5f391b
+def get_adjoint_ratematrix(W):
+    # Return adjoint W_ji^* = W_ij pi_j / pi_i
+    st = get_stationary(W)
+    n  = len(st)
+    Wadj = np.zeros((n,n))
+    for i in range(n):
+        for j in range(n):
+            Wadj[i,j] = W[j,i]*st[i]/st[j]
+    return Wadj