import numpy as np
import scipy.linalg

<<<<<<< HEAD
eps = 1e-5

def get_stationary(W): 
    assert(np.all(np.abs(W.sum(axis=0))<=eps))
=======
def near_zero(x):
    return np.abs(x).max() < 1e-8

def get_stationary(W, checks=True):
    """
    Get stationary distribution of rate matrix W. 

    Parameters
    ----------
    W : 2D np.array
        rate matrix, W[i,j] is transition rate from j->i
    checks : bool
        perform sanity checks on W and stationary state
    """ 
    if checks:
        assert(near_zero(W.sum(axis=0)))
>>>>>>> 30619971

    evec, evals = np.linalg.eig(W)
<<<<<<< HEAD
    evec1ix     = np.abs(evec)<=eps
    if not (sum(evec1ix)==1):
=======
    evec1ix     = np.isclose(evec,0)

    if checks and sum(evec1ix) != 1:
>>>>>>> 30619971
        raise Exception('# of eigenvalue=0 eigenvector is not 1. %s' % str(evec))
        
    st          = evals[:,evec1ix].T[0]

    if checks:
        assert(near_zero(np.imag(st)))

    st          = np.real(st)
    st         /= st.sum()
    
<<<<<<< HEAD
    st[np.logical_and(st<0, st>-eps)] = 0
    if not np.all(st>=0):
=======
    if st.min() < -1e-10:
>>>>>>> 30619971
        raise Exception('Some stationary probabilities are negative %s' % str(st))
    st[st<0] = 0
        
<<<<<<< HEAD
    assert(np.all(np.abs(W @ st)<=eps))
    return st

# def get_st(R):
#     evals, evecs = scipy.linalg.eig(R)
#     ixs          = np.flatnonzero(np.isclose(evals,0,atol=eps))
#     if len(ixs) != 1: raise Exception()
#     p  = evecs[:,ixs[0]]
#     if not np.allclose(R.dot(p),0)  : raise Exception()
#     if not np.allclose(np.imag(p),0): raise Exception()
#     p  = np.real(p)
#     p /= p.sum()
#     return p
=======
    if checks:
        assert(near_zero(W @ st))

    return st
>>>>>>> 30619971


def get_second_eigs(W):
    # return second eigenvalue and eigenvectors
    d, u, v = scipy.linalg.eig(W, left=True, right=True)
    ix = np.argsort(np.real(d))[-2]
    l2 = u[:,ix] / np.linalg.norm(u[:,ix])
    r2 = v[:,ix] / np.linalg.norm(v[:,ix])
    ev = d[ix]

    if False: # do checks
        assert(np.allclose((l2@W), np.conj(ev)*l2))
        assert(np.allclose((W@r2), ev*r2))

    return ev, l2, r2

def get_random_ratematrix(N,p=None, exp=1):
    # Generate random rate matrix. 
    # N is number of states
    # p is stationary distribution (if we want to normalize activity to 1)
    # Increase exp to make distribution fatter tailed
    W = np.random.random((N,N))**exp  # make distribution fatter tailed
    np.fill_diagonal(W,0)
    
    if p is not None:
        assert(len(p)==N)
        fluxes = W*p[None,:]    
        W     /= fluxes.sum()                    # normalize activity to 1

    W     -= np.diag(W.sum(axis=0))
    return W


def get_fluxes(W, p=None):
    # Get matrix of fluxes given rate matrix W and distribution p
    # If p is not specified, use the steady state distribution
    assert(near_zero(W.sum(axis=0)))
    if p is None:
        p = get_stationary(W)
    fluxes = W*p[None,:]
    return fluxes


def get_random_ratematrix_pareto(N):
    R = np.random.pareto(.75, (N, N))
    #R = np.random.random((N,N))
    np.fill_diagonal(R,0)
    R -= np.diag(np.sum(R,axis=0))
    return R


def get_adjoint_ratematrix(W):
    # Return adjoint W_ji^* = W_ij pi_j / pi_i
    st = get_stationary(W)
    n  = len(st)
    Wadj = np.zeros((n,n))
    for i in range(n):
        for j in range(n):
            Wadj[i,j] = W[j,i]*st[i]/st[j]
    return Wadj


def get_unicyclic_ratematrix(forward_rates, backward_rates):
    # Generate unicyclic rate matrix
    N = len(forward_rates)
    assert(N == len(backward_rates))
    assert(forward_rates.min() > 0 and backward_rates.min()>0)
    W = np.zeros((N,N))
    for i in range(N):
        W[(i+1)%N,i] = forward_rates[i]
        W[(i-1)%N,i] = backward_rates[i]
        W[i,i]      -= forward_rates[i]+backward_rates[i]
    return W

<|MERGE_RESOLUTION|>--- conflicted
+++ resolved
@@ -1,12 +1,8 @@
 import numpy as np
 import scipy.linalg
 
-<<<<<<< HEAD
 eps = 1e-5
 
-def get_stationary(W): 
-    assert(np.all(np.abs(W.sum(axis=0))<=eps))
-=======
 def near_zero(x):
     return np.abs(x).max() < 1e-8
 
@@ -23,17 +19,10 @@
     """ 
     if checks:
         assert(near_zero(W.sum(axis=0)))
->>>>>>> 30619971
 
     evec, evals = np.linalg.eig(W)
-<<<<<<< HEAD
     evec1ix     = np.abs(evec)<=eps
     if not (sum(evec1ix)==1):
-=======
-    evec1ix     = np.isclose(evec,0)
-
-    if checks and sum(evec1ix) != 1:
->>>>>>> 30619971
         raise Exception('# of eigenvalue=0 eigenvector is not 1. %s' % str(evec))
         
     st          = evals[:,evec1ix].T[0]
@@ -44,35 +33,14 @@
     st          = np.real(st)
     st         /= st.sum()
     
-<<<<<<< HEAD
-    st[np.logical_and(st<0, st>-eps)] = 0
-    if not np.all(st>=0):
-=======
     if st.min() < -1e-10:
->>>>>>> 30619971
         raise Exception('Some stationary probabilities are negative %s' % str(st))
     st[st<0] = 0
         
-<<<<<<< HEAD
-    assert(np.all(np.abs(W @ st)<=eps))
-    return st
-
-# def get_st(R):
-#     evals, evecs = scipy.linalg.eig(R)
-#     ixs          = np.flatnonzero(np.isclose(evals,0,atol=eps))
-#     if len(ixs) != 1: raise Exception()
-#     p  = evecs[:,ixs[0]]
-#     if not np.allclose(R.dot(p),0)  : raise Exception()
-#     if not np.allclose(np.imag(p),0): raise Exception()
-#     p  = np.real(p)
-#     p /= p.sum()
-#     return p
-=======
     if checks:
         assert(near_zero(W @ st))
 
     return st
->>>>>>> 30619971
 
 
 def get_second_eigs(W):
